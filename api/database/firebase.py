import firebase_admin
from firebase_admin import credentials, firestore, storage  # type:ignore
from fastapi import HTTPException, UploadFile
import uuid
import os
from datetime import datetime, timezone
<<<<<<< HEAD
from typing import Optional
import json
=======
from typing import Optional, Any, Dict, cast

>>>>>>> d2bcd6ed
from api.database.interface import DatabaseInterface
from api.schemas.users import User, CreateUser, UserDB
from api.schemas.messages import Chat, ChatItems, MiniChatBase, MiniChat, SubmitImageMessage, Message
from api.utils import get_mime_extension, generate_filename
from api.utils.logger import get_logger
from api.constraints import config

logger = get_logger(__name__)

def get_credentials_file() -> str:
    possible_paths = [
        "firebase.json",
        "/etc/secrets/firebase.json"
    ]
    
    for path in possible_paths:
        if os.path.exists(path):
            return path
    
    raise FileNotFoundError("Arquivo firebase.json não encontrado em nenhum dos locais esperados")

# Obter usuário de teste do config
TEST_USER = config.get("APISettings", {}).get("test_user", "")



class FirebaseDB(DatabaseInterface):
    def __init__(self) -> None:
        try:
            firebase_config_str = os.getenv('FIREBASE_CREDENTIALS_JSON')
            cred = credentials.Certificate(json.loads(firebase_config_str))

            project_id = cred.project_id
            storage_bucket_url = f"{project_id}.firebasestorage.app"

            firebase_admin.initialize_app(cred, {
                'storageBucket': storage_bucket_url
            })

            logger.info("Firebase inicializado com sucesso.")

            self.db = firestore.client()
            self.bucket = storage.bucket()
            self.temp_chat_ids: Dict[str, str] = {}
            # Armazena mensagens pré-geradas (pending) em memória, similar ao LocalDatabase
            # Estrutura: { chat_id: Message.dict() }
            self.pending_messages: Dict[str, dict] = {}

        except Exception as e:
            logger.error(f"Erro ao inicializar o Firebase: {e}")
            raise HTTPException(
                status_code=500, detail="Não foi possível conectar ao Firebase.")

    # --- Pending Message Helpers (para pre-generation) ---
    def set_pending_message(self, chat_id: str, message: Any) -> None:
        """Salva/atualiza mensagem pré-gerada em memória."""
        self.pending_messages[chat_id] = message

    def pop_pending_message(self, chat_id: str) -> Optional[Any]:
        """Retorna e remove a mensagem pré-gerada do chat, se existir."""
        return self.pending_messages.pop(chat_id, None)

    # --- User Functions ---

    def create_user(self, user_data: CreateUser, user_id: str) -> UserDB:
        user = UserDB(
            user_id=user_id,
            name=user_data.name
        )
        
        self.db.collection('users').document(user_id).set(user.model_dump())
        logger.info(f"Usuário criado no Firestore com ID: {user_id}")
        return user

    def get_user(self, user_id: str) -> User:
        user_doc = self.db.collection('users').document(user_id).get()
        if not user_doc.exists:
            raise ValueError("User not found")

        user_data = cast(dict[str, Any], user_doc.to_dict())
        return User(**user_data, chats=self.get_user_chats(user_id))
    
    def verify_user(self, user_id: str) -> bool:
        # Sempre permitir usuário de teste do config
        if user_id == TEST_USER:
            return True
            
        user_doc = self.db.collection('users').document(user_id).get()
        return user_doc.exists

    # --- Chat Functions ---

    def get_user_chats(self, user_id: str) -> list[MiniChat]:
        chats_ref = self.db.collection('chats')
        stream = chats_ref.where('user_id', '==', user_id).stream()
        user_chats = [MiniChat(**(doc.to_dict() or {})) for doc in stream]
        user_chats.sort(key=lambda x: x.last_update, reverse=True)
        
        return user_chats
    
    def get_chat_items(self, chat_id: str) -> ChatItems:
        messages_ref = self.db.collection("messages")
        stream = messages_ref.where('chat_id', '==', chat_id).stream()
        chat_items = [doc.to_dict() for doc in stream]
        chat_items.sort(key=lambda x: x['message_index'])
        
        return ChatItems(
            history="\n".join(item["text_voice"] for item in chat_items),
            painted_items=", ".join(item["paint_image"] for item in chat_items),
            last_image=chat_items[-1]["image"]
        )
    
    def upload_archive(self, file_bytes:bytes, blob_path:str, mime_type) ->str:
        blob = self.bucket.blob(blob_path)
        
        blob.upload_from_string(
            file_bytes,
            content_type=mime_type
        )
        
        blob.make_public()
        
        logger.info(f"Arquivo salvo/sobrescrito para o Cloud Storage (Firebase) em: {blob.public_url}")
        
        return blob.public_url
    
    async def store_user_archive(self, user_id: str, file: UploadFile) -> str:
        try:
            content, mime, extension = await get_mime_extension(file)
            
            file_id = str(uuid.uuid4())
            blob_name = f"archives/{user_id}/{file_id}{extension}"
        
            return self.upload_archive(content, blob_name, mime)

        except Exception as e:
            logger.error(f"Erro ao salvar arquivo no Cloud Storage: {e}")
            raise e
        
    def upload_generated_archive(
        self, 
        file_bytes: bytes, 
        destination_path: str, 
        mime_type: str,
        base_filename: Optional[str] = None
    ) -> str:
    
        filename = generate_filename(mime_type, base_filename)
        blob_name = f"{destination_path}/{filename}"
        
        try:
            return self.upload_archive(file_bytes, blob_name, mime_type)
        except Exception as e:
            logger.error(f"Erro ao fazer upload do arquivo gerado: {e}")
            raise e

    def assert_chat_exists(self, chat_id: str, user_id: str) -> tuple[firestore.DocumentReference, MiniChat]:
        chat_ref = self.db.collection('chats').document(chat_id)
        chat_doc = chat_ref.get()
        
        if not chat_doc.exists:
            raise HTTPException(status_code=404, detail="Chat not found")
        chat_data = chat_doc.to_dict() or {}
        if chat_data.get('user_id') != user_id:
            raise HTTPException(status_code=403, detail="Unauthorized access")
        return chat_ref, MiniChat(**chat_data)
    
    def get_chat(self, chat_id: str, user_id: str) -> Chat:
        _, chat_data = self.assert_chat_exists(chat_id, user_id)
        messages_ref = self.db.collection('messages')
        messages_docs = list(messages_ref.where('chat_id', '==', chat_id).stream())
        messages = [Message(**(doc.to_dict() or {})) for doc in messages_docs]
        messages.sort(key=lambda x: x.message_index)
        submits_ref = self.db.collection('submits')
        sub_docs = list(submits_ref.where('chat_id', '==', chat_id).stream())
        subimits = [SubmitImageMessage(**(doc.to_dict() or {})) for doc in sub_docs]
        subimits = [s for s in subimits if s.data.is_correct]
        subimits.sort(key=lambda x: x.message_index)
        return Chat(
            messages=messages,
            subimits=subimits,
            **chat_data.model_dump()
        )
    
    def generate_new_chat_id(self) ->str:
        while self.db.collection('chats').document(chat_id := str(uuid.uuid4())).get().exists:
            pass
        return chat_id

    def get_new_chat_id(self, user_id: str) -> str:
        chat_id = self.generate_new_chat_id()
        self.temp_chat_ids[user_id] = chat_id
        return chat_id

    def save_chat(self, user_id :str, chat: MiniChatBase) -> MiniChat:
        chat_json = chat.model_dump()
        
        chat_json['user_id'] = user_id
        
        chat_id = self.temp_chat_ids.get(user_id)
        if chat_id is None:
            chat_id = self.generate_new_chat_id()
        else:
            del self.temp_chat_ids[user_id]
        chat_json['chat_id'] = chat_id
        
        chat_json['last_update'] = datetime.now(tz=timezone.utc).isoformat()
        
        self.db.collection('chats').document(chat_json['chat_id']).set(chat_json)
        
        return MiniChat(**chat_json)

    def update_chat(self, user_id: str, chat_id: str, target: str, item: SubmitImageMessage | Message) -> None:
        doc_ref, doc_data = self.assert_chat_exists(chat_id, user_id)

        doc_ref.update({'last_update': datetime.now(tz=timezone.utc).isoformat()})
        
        message_id = str(uuid.uuid4())
        
        item_json = item.model_dump()
        item_json["chat_id"] = chat_id
        
        self.db.collection(target).document(message_id).set(item_json)<|MERGE_RESOLUTION|>--- conflicted
+++ resolved
@@ -4,13 +4,8 @@
 import uuid
 import os
 from datetime import datetime, timezone
-<<<<<<< HEAD
-from typing import Optional
 import json
-=======
 from typing import Optional, Any, Dict, cast
-
->>>>>>> d2bcd6ed
 from api.database.interface import DatabaseInterface
 from api.schemas.users import User, CreateUser, UserDB
 from api.schemas.messages import Chat, ChatItems, MiniChatBase, MiniChat, SubmitImageMessage, Message
